//! # MQTT Server Implementation
//!
//! ## Overall Example
//!
//! ```rust,no_run
//! use std::net::{Ipv4Addr, SocketAddr};
//! use std::time::Duration;
//!
//! #[tokio::main]
//! async fn main() -> Result<(), Box<dyn std::error::Error>> {
//!     // Create server configuration
//!     let builder = rmqtt_net::Builder::new()
//!         .name("MyMQTTBroker")
//!         .laddr(SocketAddr::from((Ipv4Addr::LOCALHOST, 1883)))
//!         .max_connections(5000);
//!
//!     // Bind TCP listener
//!     let listener = builder.bind()?;
//!
//!     // Accept and handle connections
//!     loop {
//!         let acceptor = listener.accept().await?;
//!         tokio::spawn(async move {
//!             let dispatcher = acceptor.tcp().unwrap();
//!             // Handle MQTT protocol...
//!         });
//!     }
//!     Ok(())
//! }
//! ```

use std::fmt::Debug;
use std::net::{Ipv4Addr, SocketAddr, SocketAddrV4};
use std::num::{NonZeroU16, NonZeroU32};
use std::sync::Arc;
use std::time::Duration;

use anyhow::anyhow;
use nonzero_ext::nonzero;
use proxy_protocol::parse;
use proxy_protocol::ProxyHeader;
use proxy_protocol::{version1 as v1, version2 as v2};
#[cfg(feature = "quic")]
use quinn::{crypto::rustls::QuicServerConfig, IdleTimeout};
#[cfg(not(target_os = "windows"))]
#[cfg(feature = "tls")]
use rustls::crypto::aws_lc_rs as provider;
#[cfg(feature = "tls")]
#[cfg(target_os = "windows")]
use rustls::crypto::ring as provider;
#[cfg(feature = "tls")]
use rustls::{pki_types::pem::PemObject, server::WebPkiClientVerifier, RootCertStore, ServerConfig};
use socket2::{Domain, SockAddr, Socket, Type};
use tokio::io::{AsyncRead, AsyncReadExt, AsyncWrite};
use tokio::net::{TcpListener, TcpStream};
#[cfg(feature = "tls")]
use tokio_rustls::{server::TlsStream, TlsAcceptor};
#[cfg(feature = "ws")]
use tokio_tungstenite::{
    accept_hdr_async,
    tungstenite::handshake::server::{ErrorResponse, Request, Response},
};

use rmqtt_codec::types::QoS;

#[cfg(feature = "quic")]
use crate::quic::QuinnBiStream;
use crate::stream::Dispatcher;
#[cfg(feature = "ws")]
use crate::ws::WsStream;
use crate::{CertInfo, Error, Result, TlsCertExtractor};

/// Configuration builder for MQTT server instances
#[derive(Clone, Debug)]
pub struct Builder {
    /// Server identifier for logging and monitoring
    pub name: String,
    /// Network address to listen on
    pub laddr: SocketAddr,
    /// Maximum number of pending connections in the accept queue
    pub backlog: i32,
    /// Enable TCP_NODELAY option for lower latency
    pub nodelay: bool,
    /// Set SO_REUSEADDR socket option
    pub reuseaddr: Option<bool>,
    /// Set SO_REUSEPORT socket option
    pub reuseport: Option<bool>,
    /// Maximum concurrent active connections
    pub max_connections: usize,
    /// Maximum simultaneous handshakes during connection setup
    pub max_handshaking_limit: usize,
    /// Maximum allowed MQTT packet size in bytes (0 = unlimited)
    pub max_packet_size: u32,

    /// Allow unauthenticated client connections
    pub allow_anonymous: bool,
    /// Minimum acceptable keepalive value in seconds
    pub min_keepalive: u16,
    /// Maximum acceptable keepalive value in seconds
    pub max_keepalive: u16,
    /// Allow clients to disable keepalive mechanism
    pub allow_zero_keepalive: bool,
    /// Multiplier for calculating actual keepalive timeout
    pub keepalive_backoff: f32,
    /// Window size for unacknowledged QoS 1/2 messages
    pub max_inflight: NonZeroU16,
    /// Timeout for completing connection handshake
    pub handshake_timeout: Duration,
    /// Network I/O timeout for sending operations
    pub send_timeout: Duration,
    /// Maximum messages queued per client
    pub max_mqueue_len: usize,
    /// Rate limiting for message delivery (messages per duration)
    pub mqueue_rate_limit: (NonZeroU32, Duration),
    /// Maximum length of client identifiers
    pub max_clientid_len: usize,
    /// Highest QoS level permitted for publishing
    pub max_qos_allowed: QoS,
    /// Maximum depth for topic hierarchy (0 = unlimited)
    pub max_topic_levels: usize,
    /// Duration before inactive sessions expire
    pub session_expiry_interval: Duration,
    /// The upper limit for how long a session can remain valid before it must expire,
    /// regardless of the client's requested session expiry interval. (0 = unlimited)
    pub max_session_expiry_interval: Duration,
    /// Retry interval for unacknowledged messages
    pub message_retry_interval: Duration,
    /// Time-to-live for undelivered messages
    pub message_expiry_interval: Duration,
    /// Maximum subscriptions per client (0 = unlimited)
    pub max_subscriptions: usize,
    /// Enable shared subscription support
    pub shared_subscription: bool,
    /// Maximum topic aliases (MQTTv5 feature)
    pub max_topic_aliases: u16,
    /// Enable subscription count limiting
    pub limit_subscription: bool,
    /// Enable future-dated message publishing
    pub delayed_publish: bool,

    /// Enable mutual TLS authentication
    pub tls_cross_certificate: bool,
    /// Path to TLS certificate chain
    pub tls_cert: Option<String>,
    /// Path to TLS private key
    pub tls_key: Option<String>,

    /// Enable Proxy Protocol
    pub proxy_protocol: bool,
    /// Proxy Protocol timeout
    pub proxy_protocol_timeout: Duration,

<<<<<<< HEAD
    /// Use TLS Certificate CN as Username
    pub cert_cn_as_username: bool,
=======
    /// QUIC(max_idle_timeout)
    pub idle_timeout: Duration,
>>>>>>> eebbd087
}

impl Default for Builder {
    fn default() -> Self {
        Self::new()
    }
}

/// # Examples
/// ```
/// use std::net::SocketAddr;
/// use rmqtt_net::Builder;
///
/// let builder = Builder::new()
///     .name("EdgeBroker")
///     .laddr("127.0.0.1:1883".parse().unwrap())
///     .max_connections(10_000);
/// ```
impl Builder {
    /// Creates a new builder with default configuration values
    pub fn new() -> Builder {
        Builder {
            name: Default::default(),
            laddr: SocketAddr::from(SocketAddrV4::new(Ipv4Addr::new(0, 0, 0, 0), 1883)),
            max_connections: 1_000_000,
            max_handshaking_limit: 1_000,
            max_packet_size: 1024 * 1024,
            backlog: 512,
            nodelay: false,
            reuseaddr: None,
            reuseport: None,

            allow_anonymous: true,
            min_keepalive: 0,
            max_keepalive: 65535,
            allow_zero_keepalive: true,
            keepalive_backoff: 0.75,
            max_inflight: nonzero!(16u16),
            handshake_timeout: Duration::from_secs(30),
            send_timeout: Duration::from_secs(10),
            max_mqueue_len: 1000,

            mqueue_rate_limit: (nonzero!(u32::MAX), Duration::from_secs(1)),
            max_clientid_len: 65535,
            max_qos_allowed: QoS::ExactlyOnce,
            max_topic_levels: 0,
            session_expiry_interval: Duration::from_secs(2 * 60 * 60),
            max_session_expiry_interval: Duration::ZERO,
            message_retry_interval: Duration::from_secs(20),
            message_expiry_interval: Duration::from_secs(5 * 60),
            max_subscriptions: 0,
            shared_subscription: true,
            max_topic_aliases: 0,

            limit_subscription: false,
            delayed_publish: false,

            tls_cross_certificate: false,
            tls_cert: None,
            tls_key: None,
            proxy_protocol: false,
            proxy_protocol_timeout: Duration::from_secs(5),

<<<<<<< HEAD
            cert_cn_as_username: false,
=======
            idle_timeout: Duration::from_secs(90),
>>>>>>> eebbd087
        }
    }

    /// Sets the server name identifier
    pub fn name<N: Into<String>>(mut self, name: N) -> Self {
        self.name = name.into();
        self
    }

    /// Configures the network listen address
    pub fn laddr(mut self, laddr: SocketAddr) -> Self {
        self.laddr = laddr;
        self
    }

    /// Sets the TCP backlog size
    pub fn backlog(mut self, backlog: i32) -> Self {
        self.backlog = backlog;
        self
    }

    /// Enables/disables TCP_NODELAY option
    pub fn nodelay(mut self, nodelay: bool) -> Self {
        self.nodelay = nodelay;
        self
    }

    /// Configures SO_REUSEADDR socket option
    pub fn reuseaddr(mut self, reuseaddr: Option<bool>) -> Self {
        self.reuseaddr = reuseaddr;
        self
    }

    /// Configures SO_REUSEPORT socket option
    pub fn reuseport(mut self, reuseport: Option<bool>) -> Self {
        self.reuseport = reuseport;
        self
    }

    /// Sets maximum concurrent connections
    pub fn max_connections(mut self, max_connections: usize) -> Self {
        self.max_connections = max_connections;
        self
    }

    /// Sets maximum concurrent handshakes
    pub fn max_handshaking_limit(mut self, max_handshaking_limit: usize) -> Self {
        self.max_handshaking_limit = max_handshaking_limit;
        self
    }

    /// Configures maximum MQTT packet size
    pub fn max_packet_size(mut self, max_packet_size: u32) -> Self {
        self.max_packet_size = max_packet_size;
        self
    }

    /// Enables anonymous client access
    pub fn allow_anonymous(mut self, allow_anonymous: bool) -> Self {
        self.allow_anonymous = allow_anonymous;
        self
    }

    /// Sets minimum acceptable keepalive value
    pub fn min_keepalive(mut self, min_keepalive: u16) -> Self {
        self.min_keepalive = min_keepalive;
        self
    }

    /// Sets maximum acceptable keepalive value
    pub fn max_keepalive(mut self, max_keepalive: u16) -> Self {
        self.max_keepalive = max_keepalive;
        self
    }

    /// Allows clients to disable keepalive
    pub fn allow_zero_keepalive(mut self, allow_zero_keepalive: bool) -> Self {
        self.allow_zero_keepalive = allow_zero_keepalive;
        self
    }

    /// Configures keepalive backoff multiplier
    pub fn keepalive_backoff(mut self, keepalive_backoff: f32) -> Self {
        self.keepalive_backoff = keepalive_backoff;
        self
    }

    /// Sets inflight message window size
    pub fn max_inflight(mut self, max_inflight: NonZeroU16) -> Self {
        self.max_inflight = max_inflight;
        self
    }

    /// Configures handshake timeout duration
    pub fn handshake_timeout(mut self, handshake_timeout: Duration) -> Self {
        self.handshake_timeout = handshake_timeout;
        self
    }

    /// Sets network send timeout duration
    pub fn send_timeout(mut self, send_timeout: Duration) -> Self {
        self.send_timeout = send_timeout;
        self
    }

    /// Configures maximum message queue length
    pub fn max_mqueue_len(mut self, max_mqueue_len: usize) -> Self {
        self.max_mqueue_len = max_mqueue_len;
        self
    }

    /// Sets message rate limiting parameters
    pub fn mqueue_rate_limit(mut self, rate_limit: NonZeroU32, duration: Duration) -> Self {
        self.mqueue_rate_limit = (rate_limit, duration);
        self
    }

    /// Sets maximum client ID length
    pub fn max_clientid_len(mut self, max_clientid_len: usize) -> Self {
        self.max_clientid_len = max_clientid_len;
        self
    }

    /// Configures maximum allowed QoS level
    pub fn max_qos_allowed(mut self, max_qos_allowed: QoS) -> Self {
        self.max_qos_allowed = max_qos_allowed;
        self
    }

    /// Sets maximum topic hierarchy depth
    pub fn max_topic_levels(mut self, max_topic_levels: usize) -> Self {
        self.max_topic_levels = max_topic_levels;
        self
    }

    /// Configures session expiration interval
    pub fn session_expiry_interval(mut self, session_expiry_interval: Duration) -> Self {
        self.session_expiry_interval = session_expiry_interval;
        self
    }

    /// Configures max session expiration interval
    pub fn max_session_expiry_interval(mut self, max_session_expiry_interval: Duration) -> Self {
        self.max_session_expiry_interval = max_session_expiry_interval;
        self
    }

    /// Sets message retry interval for QoS 1/2
    pub fn message_retry_interval(mut self, message_retry_interval: Duration) -> Self {
        self.message_retry_interval = message_retry_interval;
        self
    }

    /// Configures message expiration time
    pub fn message_expiry_interval(mut self, message_expiry_interval: Duration) -> Self {
        self.message_expiry_interval = message_expiry_interval;
        self
    }

    /// Sets maximum subscriptions per client
    pub fn max_subscriptions(mut self, max_subscriptions: usize) -> Self {
        self.max_subscriptions = max_subscriptions;
        self
    }

    /// Enables shared subscription support
    pub fn shared_subscription(mut self, shared_subscription: bool) -> Self {
        self.shared_subscription = shared_subscription;
        self
    }

    /// Configures maximum topic aliases (MQTTv5)
    pub fn max_topic_aliases(mut self, max_topic_aliases: u16) -> Self {
        self.max_topic_aliases = max_topic_aliases;
        self
    }

    /// Enables subscription count limiting
    pub fn limit_subscription(mut self, limit_subscription: bool) -> Self {
        self.limit_subscription = limit_subscription;
        self
    }

    /// Enables delayed message publishing
    pub fn delayed_publish(mut self, delayed_publish: bool) -> Self {
        self.delayed_publish = delayed_publish;
        self
    }

    /// Enables mutual TLS authentication
    pub fn tls_cross_certificate(mut self, cross_certificate: bool) -> Self {
        self.tls_cross_certificate = cross_certificate;
        self
    }

    /// Sets path to TLS certificate chain
    pub fn tls_cert<N: Into<String>>(mut self, tls_cert: Option<N>) -> Self {
        self.tls_cert = tls_cert.map(|c| c.into());
        self
    }

    /// Sets path to TLS private key
    pub fn tls_key<N: Into<String>>(mut self, tls_key: Option<N>) -> Self {
        self.tls_key = tls_key.map(|c| c.into());
        self
    }

    pub fn cert_cn_as_username(mut self, cert_cn_as_username: bool) -> Self {
        self.cert_cn_as_username = cert_cn_as_username;
        self
    }

    /// Enable proxy protocol parse
    pub fn proxy_protocol(mut self, enable_protocol_proxy: bool) -> Self {
        self.proxy_protocol = enable_protocol_proxy;
        self
    }

    /// Sets proxy protocol timeout
    pub fn proxy_protocol_timeout(mut self, proxy_protocol_timeout: Duration) -> Self {
        self.proxy_protocol_timeout = proxy_protocol_timeout;
        self
    }

    /// Sets idle timeout (QUIC)
    pub fn idle_timeout(mut self, idle_timeout: Duration) -> Self {
        self.idle_timeout = idle_timeout;
        self
    }

    /// Binds the server to the configured address
    #[allow(unused_variables)]
    pub fn bind(self) -> Result<Listener> {
        let builder = match self.laddr {
            SocketAddr::V4(_) => Socket::new(Domain::IPV4, Type::STREAM, None)?,
            SocketAddr::V6(_) => Socket::new(Domain::IPV6, Type::STREAM, None)?,
        };

        builder.set_linger(Some(Duration::from_secs(10)))?;

        builder.set_nonblocking(true)?;

        if let Some(reuseaddr) = self.reuseaddr {
            builder.set_reuse_address(reuseaddr)?;
        }

        #[cfg(not(windows))]
        if let Some(reuseport) = self.reuseport {
            builder.set_reuse_port(reuseport)?;
        }

        builder.bind(&SockAddr::from(self.laddr))?;
        builder.listen(self.backlog)?;
        let tcp_listener = TcpListener::from_std(std::net::TcpListener::from(builder))?;

        log::info!(
            "MQTT Broker Listening on {} {}",
            self.name,
            tcp_listener.local_addr().unwrap_or(self.laddr)
        );
        Ok(Listener {
            typ: ListenerType::TCP,
            cfg: Arc::new(self),
            tcp_listener: Some(tcp_listener),
            #[cfg(feature = "tls")]
            tls_acceptor: None,
            #[cfg(feature = "quic")]
            quinn_endpoint: None,
        })
    }

    #[allow(unused_variables)]
    #[cfg(feature = "quic")]
    pub fn bind_quic(self) -> Result<Listener> {
        let cert_file = self.tls_cert.as_ref().ok_or(anyhow!("TLS certificate path not set"))?;
        let key_file = self.tls_key.as_ref().ok_or(anyhow!("TLS key path not set"))?;

        let cert_chain = rustls::pki_types::CertificateDer::pem_file_iter(cert_file)
            .map_err(|e| anyhow!(e))?
            .collect::<std::result::Result<Vec<_>, _>>()
            .map_err(|e| anyhow!(e))?;
        let key = rustls::pki_types::PrivateKeyDer::from_pem_file(key_file).map_err(|e| anyhow!(e))?;

        let provider = Arc::new(provider::default_provider());
        let client_auth = if self.tls_cross_certificate {
            let root_chain = cert_chain.clone();
            let mut client_auth_roots = RootCertStore::empty();
            for root in root_chain {
                client_auth_roots.add(root).map_err(|e| anyhow!(e))?;
            }
            WebPkiClientVerifier::builder_with_provider(client_auth_roots.into(), provider.clone())
                .build()
                .map_err(|e| anyhow!(e))?
        } else {
            WebPkiClientVerifier::no_client_auth()
        };

        let mut tls_config = ServerConfig::builder_with_provider(provider)
            .with_safe_default_protocol_versions()
            .map_err(|e| anyhow!(e))?
            .with_client_cert_verifier(client_auth)
            .with_single_cert(cert_chain, key)
            .map_err(|e| anyhow!(format!("Certificate error: {}", e)))?;

        tls_config.alpn_protocols = vec![b"mqtt".to_vec(), b"mqttv5".to_vec()];
        let server_crypto = QuicServerConfig::try_from(tls_config)?;
        let mut server_config = quinn::ServerConfig::with_crypto(Arc::new(server_crypto));

        let transport_config = Arc::get_mut(&mut server_config.transport).unwrap();
        transport_config.max_concurrent_uni_streams(0_u8.into());
        transport_config.max_idle_timeout(Some(IdleTimeout::try_from(self.idle_timeout)?));

        let endpoint = quinn::Endpoint::server(server_config, self.laddr)?;

        log::info!("MQTT Broker Listening on {} {}", self.name, endpoint.local_addr().unwrap_or(self.laddr));
        Ok(Listener {
            typ: ListenerType::QUIC,
            cfg: Arc::new(self),
            tcp_listener: None,
            #[cfg(feature = "tls")]
            tls_acceptor: None,
            quinn_endpoint: Some(endpoint),
        })
    }
}

/// Protocol variants for network listeners
#[derive(Debug, Copy, Clone)]
pub enum ListenerType {
    /// Plain TCP listener
    TCP,
    #[cfg(feature = "tls")]
    /// TLS-secured TCP listener
    TLS,
    #[cfg(feature = "ws")]
    /// WebSocket listener
    WS,
    #[cfg(feature = "tls")]
    #[cfg(feature = "ws")]
    /// TLS-secured WebSocket listener
    WSS,
    #[cfg(feature = "quic")]
    ///QUIC listener (UDP-based, multiplexed and secured by default)
    QUIC,
}

/// Network listener for accepting client connections
pub struct Listener {
    /// Active listener protocol type
    pub typ: ListenerType,
    /// Shared server configuration
    pub cfg: Arc<Builder>,

    tcp_listener: Option<TcpListener>,
    #[cfg(feature = "tls")]
    tls_acceptor: Option<TlsAcceptor>,
    #[cfg(feature = "quic")]
    quinn_endpoint: Option<quinn::Endpoint>,
}

/// # Examples
/// ```
/// # use rmqtt_net::{Builder, Listener};
/// # fn setup() -> Result<(), Box<dyn std::error::Error>> {
/// let builder = Builder::new();
/// let listener = builder.bind()?;
/// # Ok(())
/// # }
/// ```
impl Listener {
    /// Converts listener to plain TCP mode
    pub fn tcp(mut self) -> Result<Self> {
        let _err = anyhow!("Protocol downgrade from TLS/WS/WSS/QUIC to TCP is not permitted");
        #[cfg(feature = "tls")]
        if matches!(self.typ, ListenerType::TLS) {
            return Err(_err);
        }
        #[cfg(feature = "tls")]
        #[cfg(feature = "ws")]
        if matches!(self.typ, ListenerType::WSS) {
            return Err(_err);
        }
        #[cfg(feature = "ws")]
        if matches!(self.typ, ListenerType::WS) {
            return Err(_err);
        }
        #[cfg(feature = "quic")]
        if matches!(self.typ, ListenerType::QUIC) {
            return Err(_err);
        }

        self.typ = ListenerType::TCP;
        Ok(self)
    }

    #[cfg(feature = "ws")]
    /// Upgrades listener to WebSocket protocol
    pub fn ws(mut self) -> Result<Self> {
        if matches!(self.typ, ListenerType::TCP | ListenerType::WS) {
            self.typ = ListenerType::WS;
        } else {
            return Err(anyhow!("Protocol upgrade from TLS/WSS/QUIC to WS is not permitted"));
        }
        Ok(self)
    }

    #[cfg(feature = "tls")]
    #[cfg(feature = "ws")]
    /// Upgrades listener to secure WebSocket (WSS)
    pub fn wss(mut self) -> Result<Self> {
        #[cfg(feature = "quic")]
        if matches!(self.typ, ListenerType::QUIC) {
            return Err(anyhow!("Protocol upgrade from QUIC to WS is not permitted"));
        }

        if matches!(self.typ, ListenerType::TCP | ListenerType::WS) {
            self = self.tls()?;
        }
        self.typ = ListenerType::WSS;
        Ok(self)
    }

    #[cfg(feature = "tls")]
    /// Upgrades listener to TLS-secured TCP
    pub fn tls(mut self) -> Result<Listener> {
        match self.typ {
            #[cfg(feature = "ws")]
            ListenerType::WS | ListenerType::WSS => {
                return Err(anyhow!("Protocol downgrade from WS/WSS/QUIC to TLS is not permitted"));
            }
            #[cfg(feature = "quic")]
            ListenerType::QUIC => {
                return Err(anyhow!("Protocol downgrade from QUIC to TLS is not permitted"));
            }
            ListenerType::TLS => return Ok(self),
            ListenerType::TCP => {}
        }

        let cert_file = self.cfg.tls_cert.as_ref().ok_or(anyhow!("TLS certificate path not set"))?;
        let key_file = self.cfg.tls_key.as_ref().ok_or(anyhow!("TLS key path not set"))?;

        let cert_chain = rustls::pki_types::CertificateDer::pem_file_iter(cert_file)
            .map_err(|e| anyhow!(e))?
            .collect::<std::result::Result<Vec<_>, _>>()
            .map_err(|e| anyhow!(e))?;
        let key = rustls::pki_types::PrivateKeyDer::from_pem_file(key_file).map_err(|e| anyhow!(e))?;

        let provider = Arc::new(provider::default_provider());
        let client_auth = if self.cfg.tls_cross_certificate {
            let root_chain = cert_chain.clone();
            let mut client_auth_roots = RootCertStore::empty();
            for root in root_chain {
                client_auth_roots.add(root).map_err(|e| anyhow!(e))?;
            }
            WebPkiClientVerifier::builder_with_provider(client_auth_roots.into(), provider.clone())
                .build()
                .map_err(|e| anyhow!(e))?
        } else {
            WebPkiClientVerifier::no_client_auth()
        };

        let tls_config = ServerConfig::builder_with_provider(provider)
            .with_safe_default_protocol_versions()
            .map_err(|e| anyhow!(e))?
            .with_client_cert_verifier(client_auth)
            .with_single_cert(cert_chain, key)
            .map_err(|e| anyhow!(format!("Certificate error: {}", e)))?;

        let acceptor = TlsAcceptor::from(Arc::new(tls_config));
        self.tls_acceptor = Some(acceptor);
        self.typ = ListenerType::TLS;
        Ok(self)
    }

    /// Accepts incoming client connections
    pub async fn accept(&self) -> Result<Acceptor<TcpStream>> {
        if let Some(tcp_listener) = &self.tcp_listener {
            self.accept_tcp(tcp_listener).await
        } else {
            Err(anyhow!(""))
        }
    }

    async fn accept_tcp(&self, tcp_listener: &TcpListener) -> Result<Acceptor<TcpStream>> {
        let (mut socket, mut remote_addr) = tcp_listener.accept().await?;
        if let Err(e) = socket.set_nodelay(self.cfg.nodelay) {
            return Err(Error::from(e));
        }
        log::info!("remote_addr: {remote_addr}, proxy_protocol: {}", self.cfg.proxy_protocol);
        if self.cfg.proxy_protocol {
            let mut buffer = [0u8; u16::MAX as usize];
            let read_bytes =
                tokio::time::timeout(self.cfg.proxy_protocol_timeout, socket.peek(&mut buffer)).await??;
            let len = {
                let mut slice = &buffer[..read_bytes];
                let header = parse(&mut slice)?;
                if let Some((src, _)) = handle_header(header) {
                    remote_addr = src;
                }
                read_bytes - slice.len()
            };
            // skip proxy protocol data
            let _ = socket.read_exact(&mut buffer[..len]).await;
        }
        Ok(Acceptor {
            socket,
            remote_addr,
            #[cfg(feature = "tls")]
            acceptor: self.tls_acceptor.clone(),
            cfg: self.cfg.clone(),
            typ: self.typ,
        })
    }

    #[cfg(feature = "quic")]
    pub async fn accept_quic(&self) -> Result<Acceptor<QuinnBiStream>> {
        if let Some(endpoint) = &self.quinn_endpoint {
            let incoming =
                endpoint.accept().await.ok_or_else(|| anyhow!("No incoming QUIC connection available"))?;
            let conn = incoming.await?;
            let remote_addr = conn.remote_address();

            let (send, recv) = conn.accept_bi().await?;
            let socket = QuinnBiStream::new(send, recv);

            Ok(Acceptor {
                socket,
                remote_addr,
                #[cfg(feature = "tls")]
                acceptor: self.tls_acceptor.clone(),
                cfg: self.cfg.clone(),
                typ: self.typ,
            })
        } else {
            Err(anyhow!(""))
        }
    }

    pub fn local_addr(&self) -> Result<SocketAddr> {
        if let Some(tcp_listener) = &self.tcp_listener {
            Ok(tcp_listener.local_addr()?)
        } else {
            #[cfg(feature = "quic")]
            if let Some(endpoint) = &self.quinn_endpoint {
                Ok(endpoint.local_addr()?)
            } else {
                Err(anyhow!("No active listener (neither TCP nor QUIC endpoint is available)"))
            }
            #[cfg(not(feature = "quic"))]
            Err(anyhow!("No active listener"))
        }
    }
}

/// Connection handler for processing client streams
pub struct Acceptor<S> {
    /// Underlying network transport
    pub(crate) socket: S,
    #[cfg(feature = "tls")]
    acceptor: Option<TlsAcceptor>,
    /// Remote client address
    pub remote_addr: SocketAddr,
    /// Shared server configuration
    pub cfg: Arc<Builder>,
    /// Active protocol type
    pub typ: ListenerType,
}

impl<S> Acceptor<S>
where
    S: AsyncRead + AsyncWrite + Unpin,
{
    /// Creates TCP protocol dispatcher
    #[inline]
    pub fn tcp(self) -> Result<Dispatcher<S>> {
        if matches!(self.typ, ListenerType::TCP) {
            Ok(Dispatcher::new(self.socket, self.remote_addr, None, self.cfg))
        } else {
            Err(anyhow!("Protocol mismatch: Expected TCP listener"))
        }
    }

    #[cfg(feature = "tls")]
    /// Performs TLS handshake and creates secure dispatcher
    #[inline]
    pub async fn tls(self) -> Result<Dispatcher<TlsStream<S>>> {
        if !matches!(self.typ, ListenerType::TLS) {
            return Err(anyhow!("Protocol mismatch: Expected TLS listener"));
        }

        let acceptor = self.acceptor.ok_or_else(|| crate::MqttError::ServiceUnavailable)?;
        let tls_s = match tokio::time::timeout(self.cfg.handshake_timeout, acceptor.accept(self.socket)).await
        {
            Ok(Ok(tls_s)) => tls_s,
            Ok(Err(e)) => return Err(e.into()),
            Err(_) => return Err(crate::MqttError::ReadTimeout.into()),
        };

        let cert_info = Self::get_extract_cert_info(&tls_s, self.cfg.cert_cn_as_username);

        Ok(Dispatcher::new(tls_s, self.remote_addr, cert_info, self.cfg))
    }

    #[cfg(feature = "ws")]
    /// Performs WebSocket upgrade and creates WS dispatcher
    #[inline]
    pub async fn ws(self) -> Result<Dispatcher<WsStream<S>>> {
        if !matches!(self.typ, ListenerType::WS) {
            return Err(anyhow!("Protocol mismatch: Expected WS listener"));
        }

        match tokio::time::timeout(self.cfg.handshake_timeout, accept_hdr_async(self.socket, on_handshake))
            .await
        {
            Ok(Ok(ws_stream)) => {
                Ok(Dispatcher::new(WsStream::new(ws_stream), self.remote_addr, None, self.cfg.clone()))
            }
            Ok(Err(e)) => Err(e.into()),
            Err(_) => Err(crate::MqttError::ReadTimeout.into()),
        }
    }

    #[cfg(feature = "tls")]
    #[cfg(feature = "ws")]
    /// Performs TLS handshake and WebSocket upgrade
    #[inline]
    pub async fn wss(self) -> Result<Dispatcher<WsStream<TlsStream<S>>>> {
        if !matches!(self.typ, ListenerType::WSS) {
            return Err(anyhow!("Protocol mismatch: Expected WSS listener"));
        }

        let acceptor = self.acceptor.ok_or_else(|| crate::MqttError::ServiceUnavailable)?;
        let tls_s = match tokio::time::timeout(self.cfg.handshake_timeout, acceptor.accept(self.socket)).await
        {
            Ok(Ok(tls_s)) => tls_s,
            Ok(Err(e)) => return Err(e.into()),
            Err(_) => return Err(crate::MqttError::ReadTimeout.into()),
        };

        let cert_info = Self::get_extract_cert_info(&tls_s, self.cfg.cert_cn_as_username);

        match tokio::time::timeout(self.cfg.handshake_timeout, accept_hdr_async(tls_s, on_handshake)).await {
            Ok(Ok(ws_stream)) => {
                Ok(Dispatcher::new(WsStream::new(ws_stream), self.remote_addr, cert_info, self.cfg.clone()))
            }
            Ok(Err(e)) => Err(e.into()),
            Err(_) => Err(crate::MqttError::ReadTimeout.into()),
        }
    }

<<<<<<< HEAD
    #[inline]
    #[cfg(feature = "tls")]
    fn get_extract_cert_info<C: TlsCertExtractor>(io: &C, cert_cn_as_username: bool) -> Option<CertInfo> {
        if cert_cn_as_username {
            // Extract cert info BEFORE consuming self
            let cert_info: Option<CertInfo> = io.extract_cert_info();
            // Certificate info is now available in s.cert_info
            if let Some(ref cert) = cert_info {
                log::info!("Client certificate: {}", cert);
                log::info!("CN: {:?}, Org: {:?}", cert.common_name, cert.organization);
            }
            log::info!("cert_info: {:?}", cert_info);
            cert_info
        } else {
            None
        }
    }
    
=======
    #[cfg(feature = "quic")]
    #[inline]
    pub async fn quic(self) -> Result<Dispatcher<S>> {
        if !matches!(self.typ, ListenerType::QUIC) {
            return Err(anyhow!("Protocol mismatch: Expected QUIC listener"));
        }
        Ok(Dispatcher::new(self.socket, self.remote_addr, self.cfg))
    }
>>>>>>> eebbd087
}

#[allow(clippy::result_large_err)]
#[cfg(feature = "ws")]
/// Validates WebSocket handshake requests for MQTT protocol
fn on_handshake(req: &Request, mut response: Response) -> std::result::Result<Response, ErrorResponse> {
    const PROTOCOL_ERROR: &str = "Missing required 'Sec-WebSocket-Protocol: mqtt' header";
    let mqtt_protocol = req
        .headers()
        .get("Sec-WebSocket-Protocol")
        .ok_or_else(|| ErrorResponse::new(Some(PROTOCOL_ERROR.into())))?;
    if mqtt_protocol != "mqtt" {
        return Err(ErrorResponse::new(Some(PROTOCOL_ERROR.into())));
    }
    response.headers_mut().append(
        "Sec-WebSocket-Protocol",
        "mqtt".parse().map_err(|_| ErrorResponse::new(Some("InvalidHeaderValue".into())))?,
    );
    Ok(response)
}

// from https://github.com/zhboner/realm/blob/master/realm_core/src/tcp/proxy.rs
fn handle_header(header: ProxyHeader) -> Option<(SocketAddr, SocketAddr)> {
    use ProxyHeader::{Version1, Version2};
    match header {
        Version1 { addresses } => handle_header_v1(addresses),
        Version2 { command, transport_protocol, addresses } => {
            handle_header_v2(command, transport_protocol, addresses)
        }
        _ => {
            log::info!("[tcp]accept proxy-protocol-v?");
            None
        }
    }
}

fn handle_header_v1(addr: v1::ProxyAddresses) -> Option<(SocketAddr, SocketAddr)> {
    use v1::ProxyAddresses::*;
    match addr {
        Unknown => {
            log::debug!("[tcp]accept proxy-protocol-v1: unknown");
            None
        }
        Ipv4 { source, destination } => {
            log::debug!("[tcp]accept proxy-protocol-v1: {} => {}", &source, &destination);
            Some((SocketAddr::V4(source), SocketAddr::V4(destination)))
        }
        Ipv6 { source, destination } => {
            log::debug!("[tcp]accept proxy-protocol-v1: {} => {}", &source, &destination);
            Some((SocketAddr::V6(source), SocketAddr::V6(destination)))
        }
    }
}

fn handle_header_v2(
    cmd: v2::ProxyCommand,
    proto: v2::ProxyTransportProtocol,
    addr: v2::ProxyAddresses,
) -> Option<(SocketAddr, SocketAddr)> {
    use v2::ProxyAddresses as Address;
    use v2::ProxyCommand as Command;
    use v2::ProxyTransportProtocol as Protocol;

    // The connection endpoints are the sender and the receiver.
    // Such connections exist when the proxy sends health-checks to the server.
    // The receiver must accept this connection as valid and must use the
    // real connection endpoints and discard the protocol block including the
    // family which is ignored
    if let Command::Local = cmd {
        log::debug!("[tcp]accept proxy-protocol-v2: command = LOCAL, ignore");
        return None;
    }

    // only get tcp address
    match proto {
        Protocol::Stream => {}
        Protocol::Unspec => {
            log::debug!("[tcp]accept proxy-protocol-v2: protocol = UNSPEC, ignore");
            return None;
        }
        Protocol::Datagram => {
            log::debug!("[tcp]accept proxy-protocol-v2: protocol = DGRAM, ignore");
            return None;
        }
    }

    match addr {
        Address::Ipv4 { source, destination } => {
            log::debug!("[tcp]accept proxy-protocol-v2: {} => {}", &source, &destination);
            Some((SocketAddr::V4(source), SocketAddr::V4(destination)))
        }
        Address::Ipv6 { source, destination } => {
            log::debug!("[tcp]accept proxy-protocol-v2: {} => {}", &source, &destination);
            Some((SocketAddr::V6(source), SocketAddr::V6(destination)))
        }
        Address::Unspec => {
            log::debug!("[tcp]accept proxy-protocol-v2: af_family = AF_UNSPEC, ignore");
            None
        }
        Address::Unix { .. } => {
            log::debug!("[tcp]accept proxy-protocol-v2: af_family = AF_UNIX, ignore");
            None
        }
    }
}<|MERGE_RESOLUTION|>--- conflicted
+++ resolved
@@ -150,13 +150,11 @@
     /// Proxy Protocol timeout
     pub proxy_protocol_timeout: Duration,
 
-<<<<<<< HEAD
     /// Use TLS Certificate CN as Username
     pub cert_cn_as_username: bool,
-=======
+  
     /// QUIC(max_idle_timeout)
     pub idle_timeout: Duration,
->>>>>>> eebbd087
 }
 
 impl Default for Builder {
@@ -220,11 +218,8 @@
             proxy_protocol: false,
             proxy_protocol_timeout: Duration::from_secs(5),
 
-<<<<<<< HEAD
             cert_cn_as_username: false,
-=======
             idle_timeout: Duration::from_secs(90),
->>>>>>> eebbd087
         }
     }
 
@@ -875,7 +870,15 @@
         }
     }
 
-<<<<<<< HEAD
+    #[cfg(feature = "quic")]
+    #[inline]
+    pub async fn quic(self) -> Result<Dispatcher<S>> {
+        if !matches!(self.typ, ListenerType::QUIC) {
+            return Err(anyhow!("Protocol mismatch: Expected QUIC listener"));
+        }
+        Ok(Dispatcher::new(self.socket, self.remote_addr, self.cfg))
+    }
+  
     #[inline]
     #[cfg(feature = "tls")]
     fn get_extract_cert_info<C: TlsCertExtractor>(io: &C, cert_cn_as_username: bool) -> Option<CertInfo> {
@@ -894,16 +897,6 @@
         }
     }
     
-=======
-    #[cfg(feature = "quic")]
-    #[inline]
-    pub async fn quic(self) -> Result<Dispatcher<S>> {
-        if !matches!(self.typ, ListenerType::QUIC) {
-            return Err(anyhow!("Protocol mismatch: Expected QUIC listener"));
-        }
-        Ok(Dispatcher::new(self.socket, self.remote_addr, self.cfg))
-    }
->>>>>>> eebbd087
 }
 
 #[allow(clippy::result_large_err)]
